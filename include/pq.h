// Copyright (c) Microsoft Corporation. All rights reserved.
// Licensed under the MIT license.

#pragma once

#include "utils.h"

#define NUM_PQ_BITS 8
#define NUM_PQ_CENTROIDS (1 << NUM_PQ_BITS)
#define MAX_OPQ_ITERS 20
#define NUM_KMEANS_REPS_PQ 12
#define MAX_PQ_TRAINING_SET_SIZE 256000
#define MAX_PQ_CHUNKS 384

namespace diskann
{
class FixedChunkPQTable
{
    float *tables = nullptr; // pq_tables = float array of size [256 * ndims]
    uint64_t ndims = 0;      // ndims = true dimension of vectors
    uint64_t n_chunks = 0;
    bool use_rotation = false;
    uint32_t *chunk_offsets = nullptr;
    float *centroid = nullptr;
    float *tables_tr = nullptr; // same as pq_tables, but col-major
    float *rotmat_tr = nullptr;

  public:
    FixedChunkPQTable();

    virtual ~FixedChunkPQTable();

#ifdef EXEC_ENV_OLS
    void load_pq_centroid_bin(MemoryMappedFiles &files, const char *pq_table_file, size_t num_chunks);
#else
    void load_pq_centroid_bin(const char *pq_table_file, size_t num_chunks);
#endif

    uint32_t get_num_chunks();

    void preprocess_query(float *query_vec);

    // assumes pre-processed query
    void populate_chunk_distances(const float *query_vec, float *dist_vec);

    float l2_distance(const float *query_vec, uint8_t *base_vec);

    float inner_product(const float *query_vec, uint8_t *base_vec);

    // assumes no rotation is involved
    void inflate_vector(uint8_t *base_vec, float *out_vec);

    void populate_chunk_inner_products(const float *query_vec, float *dist_vec);
};

template <typename T> struct PQScratch
{
    float *aligned_pqtable_dist_scratch = nullptr; // MUST BE AT LEAST [256 * NCHUNKS]
    float *aligned_dist_scratch = nullptr;         // MUST BE AT LEAST diskann MAX_DEGREE
    uint8_t *aligned_pq_coord_scratch = nullptr;   // MUST BE AT LEAST  [N_CHUNKS * MAX_DEGREE]
    float *rotated_query = nullptr;
    float *aligned_query_float = nullptr;

    PQScratch(size_t graph_degree, size_t aligned_dim)
    {
        diskann::alloc_aligned((void **)&aligned_pq_coord_scratch,
                               (size_t)graph_degree * (size_t)MAX_PQ_CHUNKS * sizeof(uint8_t), 256);
        diskann::alloc_aligned((void **)&aligned_pqtable_dist_scratch, 256 * (size_t)MAX_PQ_CHUNKS * sizeof(float),
                               256);
        diskann::alloc_aligned((void **)&aligned_dist_scratch, (size_t)graph_degree * sizeof(float), 256);
        diskann::alloc_aligned((void **)&aligned_query_float, aligned_dim * sizeof(float), 8 * sizeof(float));
        diskann::alloc_aligned((void **)&rotated_query, aligned_dim * sizeof(float), 8 * sizeof(float));

        memset(aligned_query_float, 0, aligned_dim * sizeof(float));
        memset(rotated_query, 0, aligned_dim * sizeof(float));
    }

    void set(size_t dim, T *query, const float norm = 1.0f)
    {
        for (size_t d = 0; d < dim; ++d)
        {
            if (norm != 1.0f)
                rotated_query[d] = aligned_query_float[d] = static_cast<float>(query[d]) / norm;
            else
                rotated_query[d] = aligned_query_float[d] = static_cast<float>(query[d]);
        }
    }
};

void aggregate_coords(const std::vector<unsigned> &ids, const uint8_t *all_coords, const uint64_t ndims, uint8_t *out);

void pq_dist_lookup(const uint8_t *pq_ids, const size_t n_pts, const size_t pq_nchunks, const float *pq_dists,
                    std::vector<float> &dists_out);

// Need to replace calls to these with calls to vector& based functions above
void aggregate_coords(const unsigned *ids, const uint64_t n_ids, const uint8_t *all_coords, const uint64_t ndims,
                      uint8_t *out);

void pq_dist_lookup(const uint8_t *pq_ids, const size_t n_pts, const size_t pq_nchunks, const float *pq_dists,
                    float *dists_out);

DISKANN_DLLEXPORT int generate_pq_pivots(const float *const train_data, size_t num_train, unsigned dim,
                                         unsigned num_centers, unsigned num_pq_chunks, unsigned max_k_means_reps,
                                         std::string pq_pivots_path, bool make_zero_mean = false);

DISKANN_DLLEXPORT int generate_opq_pivots(const float *train_data, size_t num_train, unsigned dim, unsigned num_centers,
                                          unsigned num_pq_chunks, std::string opq_pivots_path,
                                          bool make_zero_mean = false);

template <typename T>
int generate_pq_data_from_pivots(const std::string data_file, unsigned num_centers, unsigned num_pq_chunks,
                                 std::string pq_pivots_path, std::string pq_compressed_vectors_path,
                                 bool use_opq = false);

template <typename T>
void generate_disk_quantized_data(const std::string data_file_to_use, const std::string disk_pq_pivots_path,
                                  const std::string disk_pq_compressed_vectors_path,
                                  const diskann::Metric compareMetric, const double p_val, size_t &disk_pq_dims);

template <typename T>
void generate_quantized_data(const std::string data_file_to_use, const std::string pq_pivots_path,
                             const std::string pq_compressed_vectors_path, const diskann::Metric compareMetric,
<<<<<<< HEAD
                             const double p_val, const size_t num_pq_chunks, const bool use_opq,
                             const std::string codebook_path);
=======
                             const double p_val, const uint64_t num_pq_chunks, const bool use_opq);
>>>>>>> 6a432188
} // namespace diskann<|MERGE_RESOLUTION|>--- conflicted
+++ resolved
@@ -120,10 +120,6 @@
 template <typename T>
 void generate_quantized_data(const std::string data_file_to_use, const std::string pq_pivots_path,
                              const std::string pq_compressed_vectors_path, const diskann::Metric compareMetric,
-<<<<<<< HEAD
-                             const double p_val, const size_t num_pq_chunks, const bool use_opq,
-                             const std::string codebook_path);
-=======
-                             const double p_val, const uint64_t num_pq_chunks, const bool use_opq);
->>>>>>> 6a432188
+                             const double p_val, const uint64_t num_pq_chunks, const bool use_opq,
+    const std::string codebook_path);
 } // namespace diskann